--- conflicted
+++ resolved
@@ -1,6 +1,6 @@
 // Copyright (c) The Diem Core Contributors
 // SPDX-License-Identifier: Apache-2.0
-use crate::{mock::MockTreeStore, JellyfishMerkleTree, OwnedValue};
+use crate::{mock::MockTreeStore, JellyfishMerkleTree, OwnedValue, SimpleHasher};
 use alloc::{rc::Rc, vec::Vec};
 use borsh::{BorshDeserialize, BorshSerialize};
 use core::{convert::TryInto, panic};
@@ -22,11 +22,11 @@
 };
 
 fn hash_internal(left: [u8; 32], right: [u8; 32]) -> [u8; 32] {
-    SparseMerkleInternalNode::<Sha256>::new(left, right).hash()
+    SparseMerkleInternalNode::new(left, right).hash::<Sha256>()
 }
 
 fn hash_leaf(key: KeyHash, value_hash: ValueHash) -> [u8; 32] {
-    SparseMerkleLeafNode::<Sha256>::new(key, value_hash).hash()
+    SparseMerkleLeafNode::new(key, value_hash).hash::<Sha256>()
 }
 
 // Generate a random node key with k nibbles.
@@ -76,15 +76,21 @@
     NodeKey::new(version, np)
 }
 
-fn get_only_child_with_siblings_helper(
+fn get_only_child_with_siblings_helper<H: SimpleHasher>(
     merkle_tree_reader: &impl TreeReader,
     internal_node: &InternalNode,
     internal_node_key: &NodeKey,
     i: Nibble,
 ) -> (Option<NodeKey>, Vec<[u8; 32]>) {
-    let (child, siblings) =
-        internal_node.get_only_child_with_siblings(merkle_tree_reader, internal_node_key, i.into());
-    (child, siblings.into_iter().map(|sib| sib.hash()).collect())
+    let (child, siblings) = internal_node.get_only_child_with_siblings::<H>(
+        merkle_tree_reader,
+        internal_node_key,
+        i.into(),
+    );
+    (
+        child,
+        siblings.into_iter().map(|sib| sib.hash::<H>()).collect(),
+    )
 }
 
 fn mock_tree_from_values(values: Vec<Vec<(KeyHash, Option<OwnedValue>)>>) -> impl TreeReader {
@@ -163,8 +169,8 @@
         let leaf1 = Node::leaf_from_value::<Sha256>(leaf1_key_hash, value1.clone());
         let leaf2 = Node::leaf_from_value::<Sha256>(leaf2_key_hash, value2.clone());
 
-        let hash1 = leaf1.hash();
-        let hash2 = leaf2.hash();
+        let hash1 = leaf1.hash::<Sha256>();
+        let hash2 = leaf2.hash::<Sha256>();
 
         children.insert(index1, Child::new(hash1, 1 /* version */, NodeType::Leaf));
         children.insert(index2, Child::new(hash2, 1 /* version */, NodeType::Leaf));
@@ -186,21 +192,13 @@
 
         for i in 0..8 {
             prop_assert_eq!(
-<<<<<<< HEAD
-            get_only_child_with_siblings_helper(&mock_tree, &internal_node, &internal_node_key, i.into()),
-=======
-                internal_node.get_child_with_siblings::<Sha256>(&internal_node_key, i.into()),
->>>>>>> 46b4b004
+            get_only_child_with_siblings_helper::<Sha256>(&mock_tree, &internal_node, &internal_node_key, i.into()),
                 (Some(leaf1_node_key.clone()), vec![hash2])
             );
         }
         for i in 8..16 {
             prop_assert_eq!(
-<<<<<<< HEAD
-                get_only_child_with_siblings_helper(&mock_tree, &internal_node, &internal_node_key, i.into()),
-=======
-                internal_node.get_child_with_siblings::<Sha256>(&internal_node_key, i.into()),
->>>>>>> 46b4b004
+                get_only_child_with_siblings_helper::<Sha256>(&mock_tree, &internal_node, &internal_node_key, i.into()),
                 (Some(leaf2_node_key.clone()), vec![hash1])
             );
         }
@@ -220,8 +218,8 @@
         let leaf1 = Node::leaf_from_value::<Sha256>(leaf1_key_hash, value1.clone());
         let leaf2 = Node::leaf_from_value::<Sha256>(leaf2_key_hash, value2.clone());
 
-        let hash1 = leaf1.hash();
-        let hash2 = leaf2.hash();
+        let hash1 = leaf1.hash::<Sha256>();
+        let hash2 = leaf2.hash::<Sha256>();
 
         children.insert(index1, Child::new(hash1, 1 /* version */, NodeType::Leaf));
 
@@ -253,22 +251,14 @@
 
         for i in 0..4 {
             prop_assert_eq!(
-<<<<<<< HEAD
-                get_only_child_with_siblings_helper(&mock_tree, &internal_node, &internal_node_key, i.into()),
-=======
-                internal_node.get_child_with_siblings::<Sha256>(&internal_node_key, i.into()),
->>>>>>> 46b4b004
+                get_only_child_with_siblings_helper::<Sha256>(&mock_tree, &internal_node, &internal_node_key, i.into()),
                 (None, vec![SPARSE_MERKLE_PLACEHOLDER_HASH, hash_x1])
             );
         }
 
         for i in 4..6 {
             prop_assert_eq!(
-<<<<<<< HEAD
-                get_only_child_with_siblings_helper(&mock_tree, &internal_node, &internal_node_key, i.into()),
-=======
-                internal_node.get_child_with_siblings::<Sha256>(&internal_node_key, i.into()),
->>>>>>> 46b4b004
+                get_only_child_with_siblings_helper::<Sha256>(&mock_tree, &internal_node, &internal_node_key, i.into()),
                 (
                     Some(leaf1_node_key.clone()),
                     vec![
@@ -282,11 +272,7 @@
 
         for i in 6..8 {
             prop_assert_eq!(
-<<<<<<< HEAD
-                get_only_child_with_siblings_helper(&mock_tree, &internal_node, &internal_node_key, i.into()),
-=======
-                internal_node.get_child_with_siblings::<Sha256>(&internal_node_key, i.into()),
->>>>>>> 46b4b004
+                get_only_child_with_siblings_helper::<Sha256>(&mock_tree, &internal_node, &internal_node_key, i.into()),
                 (
                     Some(leaf2_node_key.clone()),
                     vec![
@@ -300,11 +286,7 @@
 
         for i in 8..16 {
             prop_assert_eq!(
-<<<<<<< HEAD
-                get_only_child_with_siblings_helper(&mock_tree, &internal_node, &internal_node_key, i.into()),
-=======
-                internal_node.get_child_with_siblings::<Sha256>(&internal_node_key, i.into()),
->>>>>>> 46b4b004
+                get_only_child_with_siblings_helper::<Sha256>(&mock_tree, &internal_node, &internal_node_key, i.into()),
                 (None, vec![hash_x2])
             );
         }
@@ -326,9 +308,9 @@
         let leaf2 = Node::leaf_from_value::<Sha256>(leaf2_key_hash, value2.clone());
         let leaf3 = Node::leaf_from_value::<Sha256>(leaf3_key_hash, value3.clone());
 
-        let hash1 = leaf1.hash();
-        let hash2 = leaf2.hash();
-        let hash3 = leaf3.hash();
+        let hash1 = leaf1.hash::<Sha256>();
+        let hash2 = leaf2.hash::<Sha256>();
+        let hash3 = leaf3.hash::<Sha256>();
 
         children.insert(index1, Child::new(hash1, 1 /* version */, NodeType::Leaf));
         children.insert(index2, Child::new(hash2, 1 /* version */, NodeType::Leaf));
@@ -354,33 +336,21 @@
 
         for i in 0..4 {
             prop_assert_eq!(
-<<<<<<< HEAD
-                get_only_child_with_siblings_helper(&mock_tree, &internal_node, &internal_node_key, i.into()),
-=======
-                internal_node.get_child_with_siblings::<Sha256>(&internal_node_key, i.into()),
->>>>>>> 46b4b004
+                get_only_child_with_siblings_helper::<Sha256>(&mock_tree, &internal_node, &internal_node_key, i.into()),
                 (Some(leaf1_node_key.clone()),vec![hash3, hash2])
             );
         }
 
         for i in 4..8 {
             prop_assert_eq!(
-<<<<<<< HEAD
-                get_only_child_with_siblings_helper(&mock_tree, &internal_node, &internal_node_key, i.into()),
-=======
-                internal_node.get_child_with_siblings::<Sha256>(&internal_node_key, i.into()),
->>>>>>> 46b4b004
+                get_only_child_with_siblings_helper::<Sha256>(&mock_tree, &internal_node, &internal_node_key, i.into()),
                 (Some(leaf2_node_key.clone()),vec![hash3, hash1])
             );
         }
 
         for i in 8..16 {
             prop_assert_eq!(
-<<<<<<< HEAD
-                get_only_child_with_siblings_helper(&mock_tree, &internal_node, &internal_node_key, i.into()),
-=======
-                internal_node.get_child_with_siblings::<Sha256>(&internal_node_key, i.into()),
->>>>>>> 46b4b004
+                get_only_child_with_siblings_helper::<Sha256>(&mock_tree, &internal_node, &internal_node_key, i.into()),
                 (Some(leaf3_node_key.clone()),vec![hash_x])
             );
         }
@@ -415,7 +385,7 @@
         for (idx, (_leaf_key, leaf_hash)) in leaf_keys.clone().into_iter().enumerate(){
             let new_leaf = Node::leaf_from_value::<Sha256>(leaf_hash, leaf_values[idx].clone());
             leaves.push(new_leaf.clone());
-            leaf_hashes.push(new_leaf.hash());
+            leaf_hashes.push(new_leaf.hash::<Sha256>());
         }
 
         let internal2_hash = hash_internal(leaf_hashes[1], leaf_hashes[2]);
@@ -456,13 +426,8 @@
         let hash_x3 = hash_internal(SPARSE_MERKLE_PLACEHOLDER_HASH, internal3_hash);
         let hash_x4 = hash_internal(SPARSE_MERKLE_PLACEHOLDER_HASH, hash_x3);
         let hash_x5 = hash_internal(hash_x2, hash_x4);
-<<<<<<< HEAD
         let root_hash = hash_internal(hash_x5, leaf_hashes[5]);
-        assert_eq!(internal_node.hash(), root_hash);
-=======
-        let root_hash = hash_internal(hash_x5, hash4);
         assert_eq!(internal_node.hash::<Sha256>(), root_hash);
->>>>>>> 46b4b004
 
         let first_leaf_key_full = leaf_keys[0].0.clone();
         let mut new_nibble_path = first_leaf_key_full.nibble_path().clone();
@@ -472,11 +437,7 @@
         for i in 0..2 {
 
             prop_assert_eq!(
-<<<<<<< HEAD
-                get_only_child_with_siblings_helper(&mock_tree, &internal_node, &internal_node_key, i.into()),
-=======
-                internal_node.get_child_with_siblings::<Sha256>(&internal_node_key, i.into()),
->>>>>>> 46b4b004
+                get_only_child_with_siblings_helper::<Sha256>(&mock_tree, &internal_node, &internal_node_key, i.into()),
                 (
                     Some(first_leaf_key_reduced.clone()),
                     vec![leaf_hashes[5], hash_x4, hash_x1]
@@ -485,11 +446,7 @@
         }
 
         prop_assert_eq!(
-<<<<<<< HEAD
-                get_only_child_with_siblings_helper(&mock_tree, &internal_node, &internal_node_key, 2.into()),
-=======
-                internal_node.get_child_with_siblings::<Sha256>(&internal_node_key, 2.into()),
->>>>>>> 46b4b004
+                get_only_child_with_siblings_helper::<Sha256>(&mock_tree, &internal_node, &internal_node_key, 2.into()),
             (
                 Some(internal2_node_key),
                 vec![
@@ -502,11 +459,7 @@
         );
 
         prop_assert_eq!(
-<<<<<<< HEAD
-                get_only_child_with_siblings_helper(&mock_tree, &internal_node, &internal_node_key, 3.into()),
-=======
-                internal_node.get_child_with_siblings::<Sha256>(&internal_node_key, 3.into()),
->>>>>>> 46b4b004
+                get_only_child_with_siblings_helper::<Sha256>(&mock_tree, &internal_node, &internal_node_key, 3.into()),
 
             (
                 None,
@@ -516,11 +469,7 @@
 
         for i in 4..6 {
             prop_assert_eq!(
-<<<<<<< HEAD
-                get_only_child_with_siblings_helper(&mock_tree, &internal_node, &internal_node_key, i.into()),
-=======
-                internal_node.get_child_with_siblings::<Sha256>(&internal_node_key, i.into()),
->>>>>>> 46b4b004
+                get_only_child_with_siblings_helper::<Sha256>(&mock_tree, &internal_node, &internal_node_key, i.into()),
                 (
                     None,
                     vec![leaf_hashes[5], hash_x2, hash_x3]
@@ -529,11 +478,7 @@
         }
 
         prop_assert_eq!(
-<<<<<<< HEAD
-                get_only_child_with_siblings_helper(&mock_tree, &internal_node, &internal_node_key, 6.into()),
-=======
-                internal_node.get_child_with_siblings::<Sha256>(&internal_node_key, 6.into()),
->>>>>>> 46b4b004
+                get_only_child_with_siblings_helper::<Sha256>(&mock_tree, &internal_node, &internal_node_key, 6.into()),
             (
                 None,
                 vec![
@@ -546,11 +491,7 @@
         );
 
         prop_assert_eq!(
-<<<<<<< HEAD
-                get_only_child_with_siblings_helper(&mock_tree, &internal_node, &internal_node_key, 7.into()),
-=======
-                internal_node.get_child_with_siblings::<Sha256>(&internal_node_key, 7.into()),
->>>>>>> 46b4b004
+                get_only_child_with_siblings_helper::<Sha256>(&mock_tree, &internal_node, &internal_node_key, 7.into()),
             (
                 Some(internal3_node_key),
                 vec![
@@ -569,13 +510,8 @@
 
         for i in 8..16 {
             prop_assert_eq!(
-<<<<<<< HEAD
-                get_only_child_with_siblings_helper(&mock_tree, &internal_node, &internal_node_key, i.into()),
+                get_only_child_with_siblings_helper::<Sha256>(&mock_tree, &internal_node, &internal_node_key, i.into()),
                 (Some(last_leaf_key_reduced.clone()), vec![hash_x5])
-=======
-                internal_node.get_child_with_siblings::<Sha256>(&internal_node_key, i.into()),
-                (Some(leaf4_node_key.clone()), vec![hash_x5])
->>>>>>> 46b4b004
             );
         }
     }
@@ -603,7 +539,7 @@
         let leaf2_key = gen_leaf_keys(0, child1_node_key.nibble_path(), vec![Nibble::from(8)]);
         let leaf2 = Node::leaf_from_value::<Sha256>(leaf2_key.1, [2_u8]);
 
-        let hash1 = hash_internal(leaf1.hash(), leaf2.hash());
+        let hash1 = hash_internal(leaf1.hash::<Sha256>(), leaf2.hash::<Sha256>());
 
         let child2_node_key = gen_node_keys(
             0, /* version */
@@ -617,7 +553,7 @@
         let leaf4_key = gen_leaf_keys(0, child2_node_key.nibble_path(), vec![Nibble::from(8)]);
         let leaf4 = Node::leaf_from_value::<Sha256>(leaf4_key.1, [4_u8]);
 
-        let hash2 = hash_internal(leaf3.hash(), leaf4.hash());
+        let hash2 = hash_internal(leaf3.hash::<Sha256>(), leaf4.hash::<Sha256>());
 
         children.insert(
             index1,
@@ -671,31 +607,23 @@
 
         for i in 0..4 {
             assert_eq!(
-<<<<<<< HEAD
-                get_only_child_with_siblings_helper(
+                get_only_child_with_siblings_helper::<Sha256>(
                     &mock_tree,
                     &internal_node,
                     &internal_node_key,
                     i.into()
                 ),
-=======
-                internal_node.get_child_with_siblings::<Sha256>(&internal_node_key, i.into()),
->>>>>>> 46b4b004
                 (None, vec![hash_x6, hash_x2])
             );
         }
 
         assert_eq!(
-<<<<<<< HEAD
-            get_only_child_with_siblings_helper(
+            get_only_child_with_siblings_helper::<Sha256>(
                 &mock_tree,
                 &internal_node,
                 &internal_node_key,
                 index1
             ),
-=======
-            internal_node.get_child_with_siblings::<Sha256>(&internal_node_key, index1),
->>>>>>> 46b4b004
             (
                 Some(child1_node_key),
                 vec![
@@ -708,16 +636,12 @@
         );
 
         assert_eq!(
-<<<<<<< HEAD
-            get_only_child_with_siblings_helper(
+            get_only_child_with_siblings_helper::<Sha256>(
                 &mock_tree,
                 &internal_node,
                 &internal_node_key,
                 5.into()
             ),
-=======
-            internal_node.get_child_with_siblings::<Sha256>(&internal_node_key, 5.into()),
->>>>>>> 46b4b004
             (
                 None,
                 vec![
@@ -730,62 +654,46 @@
         );
         for i in 6..8 {
             assert_eq!(
-<<<<<<< HEAD
-                get_only_child_with_siblings_helper(
+                get_only_child_with_siblings_helper::<Sha256>(
                     &mock_tree,
                     &internal_node,
                     &internal_node_key,
                     i.into()
                 ),
-=======
-                internal_node.get_child_with_siblings::<Sha256>(&internal_node_key, i.into()),
->>>>>>> 46b4b004
                 (None, vec![hash_x6, SPARSE_MERKLE_PLACEHOLDER_HASH, hash_x1])
             );
         }
 
         for i in 8..12 {
             assert_eq!(
-<<<<<<< HEAD
-                get_only_child_with_siblings_helper(
+                get_only_child_with_siblings_helper::<Sha256>(
                     &mock_tree,
                     &internal_node,
                     &internal_node_key,
                     i.into()
                 ),
-=======
-                internal_node.get_child_with_siblings::<Sha256>(&internal_node_key, i.into()),
->>>>>>> 46b4b004
                 (None, vec![hash_x3, hash_x5])
             );
         }
 
         for i in 12..14 {
             assert_eq!(
-<<<<<<< HEAD
-                get_only_child_with_siblings_helper(
+                get_only_child_with_siblings_helper::<Sha256>(
                     &mock_tree,
                     &internal_node,
                     &internal_node_key,
                     i.into()
                 ),
-=======
-                internal_node.get_child_with_siblings::<Sha256>(&internal_node_key, i.into()),
->>>>>>> 46b4b004
                 (None, vec![hash_x3, SPARSE_MERKLE_PLACEHOLDER_HASH, hash_x4])
             );
         }
         assert_eq!(
-<<<<<<< HEAD
-            get_only_child_with_siblings_helper(
+            get_only_child_with_siblings_helper::<Sha256>(
                 &mock_tree,
                 &internal_node,
                 &internal_node_key,
                 14.into()
             ),
-=======
-            internal_node.get_child_with_siblings::<Sha256>(&internal_node_key, 14.into()),
->>>>>>> 46b4b004
             (
                 None,
                 vec![
@@ -797,16 +705,12 @@
             )
         );
         assert_eq!(
-<<<<<<< HEAD
-            get_only_child_with_siblings_helper(
+            get_only_child_with_siblings_helper::<Sha256>(
                 &mock_tree,
                 &internal_node,
                 &internal_node_key,
                 index2
             ),
-=======
-            internal_node.get_child_with_siblings::<Sha256>(&internal_node_key, index2),
->>>>>>> 46b4b004
             (
                 Some(child2_node_key),
                 vec![
@@ -839,7 +743,7 @@
         let leaf2_key = gen_leaf_keys(0, child1_node_key.nibble_path(), vec![Nibble::from(8)]);
         let leaf2 = Node::leaf_from_value::<Sha256>(leaf2_key.1, [2_u8]);
 
-        let hash1 = hash_internal(leaf1.hash(), leaf2.hash());
+        let hash1 = hash_internal(leaf1.hash::<Sha256>(), leaf2.hash::<Sha256>());
 
         let child2_node_key = gen_node_keys(
             0, /* version */
@@ -853,7 +757,7 @@
         let leaf4_key = gen_leaf_keys(0, child2_node_key.nibble_path(), vec![Nibble::from(8)]);
         let leaf4 = Node::leaf_from_value::<Sha256>(leaf4_key.1, [4_u8]);
 
-        let hash2 = hash_internal(leaf3.hash(), leaf4.hash());
+        let hash2 = hash_internal(leaf3.hash::<Sha256>(), leaf4.hash::<Sha256>());
 
         children.insert(
             index1,
@@ -907,16 +811,12 @@
         assert_eq!(internal_node.hash::<Sha256>(), root_hash);
 
         assert_eq!(
-<<<<<<< HEAD
-            get_only_child_with_siblings_helper(
+            get_only_child_with_siblings_helper::<Sha256>(
                 &mock_tree,
                 &internal_node,
                 &internal_node_key,
                 0.into()
             ),
-=======
-            internal_node.get_child_with_siblings::<Sha256>(&internal_node_key, 0.into()),
->>>>>>> 46b4b004
             (
                 Some(child1_node_key),
                 vec![
@@ -929,16 +829,12 @@
         );
 
         assert_eq!(
-<<<<<<< HEAD
-            get_only_child_with_siblings_helper(
+            get_only_child_with_siblings_helper::<Sha256>(
                 &mock_tree,
                 &internal_node,
                 &internal_node_key,
                 1.into()
             ),
-=======
-            internal_node.get_child_with_siblings::<Sha256>(&internal_node_key, 1.into()),
->>>>>>> 46b4b004
             (
                 None,
                 vec![
@@ -952,47 +848,35 @@
 
         for i in 2..4 {
             assert_eq!(
-<<<<<<< HEAD
-                get_only_child_with_siblings_helper(
+                get_only_child_with_siblings_helper::<Sha256>(
                     &mock_tree,
                     &internal_node,
                     &internal_node_key,
                     i.into()
                 ),
-=======
-                internal_node.get_child_with_siblings::<Sha256>(&internal_node_key, i.into()),
->>>>>>> 46b4b004
                 (None, vec![SPARSE_MERKLE_PLACEHOLDER_HASH, hash_x4, hash_x1])
             );
         }
 
         for i in 4..6 {
             assert_eq!(
-<<<<<<< HEAD
-                get_only_child_with_siblings_helper(
+                get_only_child_with_siblings_helper::<Sha256>(
                     &mock_tree,
                     &internal_node,
                     &internal_node_key,
                     i.into()
                 ),
-=======
-                internal_node.get_child_with_siblings::<Sha256>(&internal_node_key, i.into()),
->>>>>>> 46b4b004
                 (None, vec![SPARSE_MERKLE_PLACEHOLDER_HASH, hash_x2, hash_x3])
             );
         }
 
         assert_eq!(
-<<<<<<< HEAD
-            get_only_child_with_siblings_helper(
+            get_only_child_with_siblings_helper::<Sha256>(
                 &mock_tree,
                 &internal_node,
                 &internal_node_key,
                 6.into()
             ),
-=======
-            internal_node.get_child_with_siblings::<Sha256>(&internal_node_key, 6.into()),
->>>>>>> 46b4b004
             (
                 None,
                 vec![
@@ -1005,16 +889,12 @@
         );
 
         assert_eq!(
-<<<<<<< HEAD
-            get_only_child_with_siblings_helper(
+            get_only_child_with_siblings_helper::<Sha256>(
                 &mock_tree,
                 &internal_node,
                 &internal_node_key,
                 7.into()
             ),
-=======
-            internal_node.get_child_with_siblings::<Sha256>(&internal_node_key, 7.into()),
->>>>>>> 46b4b004
             (
                 Some(child2_node_key),
                 vec![
@@ -1028,16 +908,12 @@
 
         for i in 8..16 {
             assert_eq!(
-<<<<<<< HEAD
-                get_only_child_with_siblings_helper(
+                get_only_child_with_siblings_helper::<Sha256>(
                     &mock_tree,
                     &internal_node,
                     &internal_node_key,
                     i.into()
                 ),
-=======
-                internal_node.get_child_with_siblings::<Sha256>(&internal_node_key, i.into()),
->>>>>>> 46b4b004
                 (None, vec![hash_x5])
             );
         }
@@ -1066,7 +942,7 @@
         left: BinaryTreeNode,
         right: BinaryTreeNode,
     ) -> Self {
-        let hash = SparseMerkleInternalNode::<Sha256>::new(left.hash(), right.hash()).hash();
+        let hash = SparseMerkleInternalNode::new(left.hash(), right.hash()).hash::<Sha256>();
 
         Self::Internal(BinaryTreeInternalNode {
             begin: first_child_index,
@@ -1219,11 +1095,7 @@
 
         for n in 0..16u8 {
             prop_assert_eq!(
-<<<<<<< HEAD
-                get_only_child_with_siblings_helper(&mock_tree, &node, &node_key, n.into()),
-=======
-                node.get_child_with_siblings::<Sha256>(&node_key, n.into()),
->>>>>>> 46b4b004
+                get_only_child_with_siblings_helper::<Sha256>(&mock_tree, &node, &node_key, n.into()),
                 NaiveInternalNode::from_clever_node(&node).get_child_with_siblings(&node_key, n)
             )
         }
