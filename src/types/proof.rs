// Copyright (c) The Diem Core Contributors
// SPDX-License-Identifier: Apache-2.0

//! Merkle proof types.

pub(crate) mod definition;
#[cfg(any(test, feature = "fuzzing"))]
pub(crate) mod proptest_proof;

<<<<<<< HEAD
use crate::proof::SparseMerkleNode::{Internal, Leaf};

#[cfg(any(test, feature = "fuzzing"))]
use proptest_derive::Arbitrary;

pub use self::definition::{SparseMerkleProof, SparseMerkleRangeProof};
use crate::{KeyHash, ValueHash, SPARSE_MERKLE_PLACEHOLDER_HASH};
use borsh::{BorshDeserialize, BorshSerialize};
use serde::{Deserialize, Serialize};
=======
use core::marker::PhantomData;

use serde::{Deserialize, Serialize};

pub use self::definition::{SparseMerkleProof, SparseMerkleRangeProof};
use crate::{KeyHash, SimpleHasher, ValueHash};
>>>>>>> 46b4b004

pub const LEAF_DOMAIN_SEPARATOR: &[u8] = b"JMT::LeafNode";
pub const INTERNAL_DOMAIN_SEPARATOR: &[u8] = b"JMT::IntrnalNode";

<<<<<<< HEAD
#[derive(
    Serialize, Deserialize, Clone, Copy, Eq, PartialEq, BorshSerialize, BorshDeserialize, Debug,
)]
#[cfg_attr(any(test, feature = "fuzzing"), derive(Arbitrary))]
/// A [`SparseMerkleNode`] is either a null node, an internal sparse node or a leaf node.
/// This is useful in the delete case to know if we need to coalesce the leaves on deletion.
/// The [`SparseMerkleNode`] needs to store either a [`SparseMerkleInternalNode`] or a [`SparseMerkleLeafNode`]
/// to be able to safely assert that the node is either a leaf or an internal node. Indeed,
/// if one stores the node/leaf hash directly into the structure, any malicious prover would
/// be able to forge the node/leaf type, as this assertion wouldn't be checked.
/// Providing a [`SparseMerkleInternalNode`] or a [`SparseMerkleLeafNode`] structure is sufficient to
/// prove the node type as one would need to reverse the hash function to forge them.
pub(crate) enum SparseMerkleNode {
    // The default sparse node
    Null,
    // The internal sparse merkle tree node
    Internal(SparseMerkleInternalNode),
    // The leaf sparse merkle tree node
    Leaf(SparseMerkleLeafNode),
}

impl SparseMerkleNode {
    pub(crate) fn hash(&self) -> [u8; 32] {
        match self {
            SparseMerkleNode::Null => SPARSE_MERKLE_PLACEHOLDER_HASH,
            Internal(node) => node.hash(),
            Leaf(node) => node.hash(),
        }
    }
}

#[derive(
    Serialize, Deserialize, Clone, Copy, Eq, PartialEq, BorshSerialize, BorshDeserialize, Debug,
)]
#[cfg_attr(any(test, feature = "fuzzing"), derive(Arbitrary))]
pub(crate) struct SparseMerkleInternalNode {
=======
pub(crate) struct SparseMerkleInternalNode<H> {
>>>>>>> 46b4b004
    left_child: [u8; 32],
    right_child: [u8; 32],
    _phantom: PhantomData<H>,
}

impl<H: SimpleHasher> SparseMerkleInternalNode<H> {
    pub fn new(left_child: [u8; 32], right_child: [u8; 32]) -> Self {
        Self {
            left_child,
            right_child,
            _phantom: Default::default(),
        }
    }

    pub fn hash(&self) -> [u8; 32] {
        let mut hasher = H::new();
        // chop a vowel to fit in 16 bytes
        hasher.update(INTERNAL_DOMAIN_SEPARATOR);
        hasher.update(&self.left_child);
        hasher.update(&self.right_child);
        hasher.finalize()
    }
}

#[derive(Eq, Serialize, Deserialize, borsh::BorshSerialize, borsh::BorshDeserialize)]
pub struct SparseMerkleLeafNode<H> {
    key_hash: KeyHash,
    value_hash: ValueHash,
    _phantom: PhantomData<H>,
}

// Manually implement Arbitrary to get the correct bounds. The derived Arbitrary impl adds a spurious
// H: Debug bound even with the proptest(no_bound) annotation
#[cfg(any(test, feature = "fuzzing"))]
impl<H> proptest::arbitrary::Arbitrary for SparseMerkleLeafNode<H> {
    type Parameters = ();
    type Strategy = proptest::strategy::BoxedStrategy<Self>;

    fn arbitrary_with(_args: Self::Parameters) -> Self::Strategy {
        use proptest::{arbitrary::any, strategy::Strategy};
        (any::<KeyHash>(), any::<ValueHash>())
            .prop_map(|(key_hash, value_hash)| Self {
                key_hash,
                value_hash,
                _phantom: Default::default(),
            })
            .boxed()
    }
}

// Manually implement Clone to circumvent [incorrect auto-bounds](https://github.com/rust-lang/rust/issues/26925)
// TODO: Switch back to #[derive] once the perfect_derive feature lands
impl<H> Clone for SparseMerkleLeafNode<H> {
    fn clone(&self) -> Self {
        Self {
            key_hash: self.key_hash.clone(),
            value_hash: self.value_hash.clone(),
            _phantom: self._phantom.clone(),
        }
    }
}

// Manually implement Debug to circumvent [incorrect auto-bounds](https://github.com/rust-lang/rust/issues/26925)
// TODO: Switch back to #[derive] once the perfect_derive feature lands
impl<H> core::fmt::Debug for SparseMerkleLeafNode<H> {
    fn fmt(&self, f: &mut core::fmt::Formatter<'_>) -> core::fmt::Result {
        f.debug_struct("SparseMerkleLeafNode")
            .field("key_hash", &self.key_hash)
            .field("value_hash", &self.value_hash)
            .field("_phantom", &self._phantom)
            .finish()
    }
}

// Manually implement PartialEq to circumvent [incorrect auto-bounds](https://github.com/rust-lang/rust/issues/26925)
// TODO: Switch back to #[derive] once the perfect_derive feature lands
impl<H> PartialEq for SparseMerkleLeafNode<H> {
    fn eq(&self, other: &Self) -> bool {
        self.key_hash == other.key_hash && self.value_hash == other.value_hash
    }
}

impl<H: SimpleHasher> SparseMerkleLeafNode<H> {
    pub(crate) fn new(key_hash: KeyHash, value_hash: ValueHash) -> Self {
        SparseMerkleLeafNode {
            key_hash,
            value_hash,
            _phantom: Default::default(),
        }
    }

    pub(crate) fn key_hash(&self) -> KeyHash {
        self.key_hash
    }

    pub(crate) fn hash(&self) -> [u8; 32] {
        let mut hasher = H::new();
        hasher.update(LEAF_DOMAIN_SEPARATOR);
        hasher.update(&self.key_hash.0);
        hasher.update(&self.value_hash.0);
        hasher.finalize()
    }
}<|MERGE_RESOLUTION|>--- conflicted
+++ resolved
@@ -7,8 +7,12 @@
 #[cfg(any(test, feature = "fuzzing"))]
 pub(crate) mod proptest_proof;
 
-<<<<<<< HEAD
-use crate::proof::SparseMerkleNode::{Internal, Leaf};
+use core::marker::PhantomData;
+
+use crate::{
+    proof::SparseMerkleNode::{Internal, Leaf},
+    SimpleHasher,
+};
 
 #[cfg(any(test, feature = "fuzzing"))]
 use proptest_derive::Arbitrary;
@@ -17,23 +21,14 @@
 use crate::{KeyHash, ValueHash, SPARSE_MERKLE_PLACEHOLDER_HASH};
 use borsh::{BorshDeserialize, BorshSerialize};
 use serde::{Deserialize, Serialize};
-=======
-use core::marker::PhantomData;
-
-use serde::{Deserialize, Serialize};
-
-pub use self::definition::{SparseMerkleProof, SparseMerkleRangeProof};
-use crate::{KeyHash, SimpleHasher, ValueHash};
->>>>>>> 46b4b004
 
 pub const LEAF_DOMAIN_SEPARATOR: &[u8] = b"JMT::LeafNode";
 pub const INTERNAL_DOMAIN_SEPARATOR: &[u8] = b"JMT::IntrnalNode";
 
-<<<<<<< HEAD
+#[cfg_attr(any(test, feature = "fuzzing"), derive(Arbitrary))]
 #[derive(
     Serialize, Deserialize, Clone, Copy, Eq, PartialEq, BorshSerialize, BorshDeserialize, Debug,
 )]
-#[cfg_attr(any(test, feature = "fuzzing"), derive(Arbitrary))]
 /// A [`SparseMerkleNode`] is either a null node, an internal sparse node or a leaf node.
 /// This is useful in the delete case to know if we need to coalesce the leaves on deletion.
 /// The [`SparseMerkleNode`] needs to store either a [`SparseMerkleInternalNode`] or a [`SparseMerkleLeafNode`]
@@ -52,11 +47,11 @@
 }
 
 impl SparseMerkleNode {
-    pub(crate) fn hash(&self) -> [u8; 32] {
+    pub(crate) fn hash<H: SimpleHasher>(&self) -> [u8; 32] {
         match self {
             SparseMerkleNode::Null => SPARSE_MERKLE_PLACEHOLDER_HASH,
-            Internal(node) => node.hash(),
-            Leaf(node) => node.hash(),
+            Internal(node) => node.hash::<H>(),
+            Leaf(node) => node.hash::<H>(),
         }
     }
 }
@@ -66,24 +61,19 @@
 )]
 #[cfg_attr(any(test, feature = "fuzzing"), derive(Arbitrary))]
 pub(crate) struct SparseMerkleInternalNode {
-=======
-pub(crate) struct SparseMerkleInternalNode<H> {
->>>>>>> 46b4b004
     left_child: [u8; 32],
     right_child: [u8; 32],
-    _phantom: PhantomData<H>,
 }
 
-impl<H: SimpleHasher> SparseMerkleInternalNode<H> {
+impl SparseMerkleInternalNode {
     pub fn new(left_child: [u8; 32], right_child: [u8; 32]) -> Self {
         Self {
             left_child,
             right_child,
-            _phantom: Default::default(),
         }
     }
 
-    pub fn hash(&self) -> [u8; 32] {
+    pub fn hash<H: SimpleHasher>(&self) -> [u8; 32] {
         let mut hasher = H::new();
         // chop a vowel to fit in 16 bytes
         hasher.update(INTERNAL_DOMAIN_SEPARATOR);
@@ -93,17 +83,16 @@
     }
 }
 
-#[derive(Eq, Serialize, Deserialize, borsh::BorshSerialize, borsh::BorshDeserialize)]
-pub struct SparseMerkleLeafNode<H> {
+#[derive(Eq, Copy, Serialize, Deserialize, borsh::BorshSerialize, borsh::BorshDeserialize)]
+pub struct SparseMerkleLeafNode {
     key_hash: KeyHash,
     value_hash: ValueHash,
-    _phantom: PhantomData<H>,
 }
 
 // Manually implement Arbitrary to get the correct bounds. The derived Arbitrary impl adds a spurious
 // H: Debug bound even with the proptest(no_bound) annotation
 #[cfg(any(test, feature = "fuzzing"))]
-impl<H> proptest::arbitrary::Arbitrary for SparseMerkleLeafNode<H> {
+impl proptest::arbitrary::Arbitrary for SparseMerkleLeafNode {
     type Parameters = ();
     type Strategy = proptest::strategy::BoxedStrategy<Self>;
 
@@ -113,7 +102,6 @@
             .prop_map(|(key_hash, value_hash)| Self {
                 key_hash,
                 value_hash,
-                _phantom: Default::default(),
             })
             .boxed()
     }
@@ -121,42 +109,39 @@
 
 // Manually implement Clone to circumvent [incorrect auto-bounds](https://github.com/rust-lang/rust/issues/26925)
 // TODO: Switch back to #[derive] once the perfect_derive feature lands
-impl<H> Clone for SparseMerkleLeafNode<H> {
+impl Clone for SparseMerkleLeafNode {
     fn clone(&self) -> Self {
         Self {
             key_hash: self.key_hash.clone(),
             value_hash: self.value_hash.clone(),
-            _phantom: self._phantom.clone(),
         }
     }
 }
 
 // Manually implement Debug to circumvent [incorrect auto-bounds](https://github.com/rust-lang/rust/issues/26925)
 // TODO: Switch back to #[derive] once the perfect_derive feature lands
-impl<H> core::fmt::Debug for SparseMerkleLeafNode<H> {
+impl core::fmt::Debug for SparseMerkleLeafNode {
     fn fmt(&self, f: &mut core::fmt::Formatter<'_>) -> core::fmt::Result {
         f.debug_struct("SparseMerkleLeafNode")
             .field("key_hash", &self.key_hash)
             .field("value_hash", &self.value_hash)
-            .field("_phantom", &self._phantom)
             .finish()
     }
 }
 
 // Manually implement PartialEq to circumvent [incorrect auto-bounds](https://github.com/rust-lang/rust/issues/26925)
 // TODO: Switch back to #[derive] once the perfect_derive feature lands
-impl<H> PartialEq for SparseMerkleLeafNode<H> {
+impl PartialEq for SparseMerkleLeafNode {
     fn eq(&self, other: &Self) -> bool {
         self.key_hash == other.key_hash && self.value_hash == other.value_hash
     }
 }
 
-impl<H: SimpleHasher> SparseMerkleLeafNode<H> {
+impl SparseMerkleLeafNode {
     pub(crate) fn new(key_hash: KeyHash, value_hash: ValueHash) -> Self {
         SparseMerkleLeafNode {
             key_hash,
             value_hash,
-            _phantom: Default::default(),
         }
     }
 
@@ -164,7 +149,7 @@
         self.key_hash
     }
 
-    pub(crate) fn hash(&self) -> [u8; 32] {
+    pub(crate) fn hash<H: SimpleHasher>(&self) -> [u8; 32] {
         let mut hasher = H::new();
         hasher.update(LEAF_DOMAIN_SEPARATOR);
         hasher.update(&self.key_hash.0);
